--- conflicted
+++ resolved
@@ -50,12 +50,9 @@
 URL_FMT = "https://www.goes.noaa.gov/dimg/jma/fd/vis/{i}.gif"
 resources = [URL_FMT.format(i=i) for i in range(1, 11)]
 himawari_stream = stream(
-<<<<<<< HEAD
     resources,
-=======
     uri="goes_custom.gif",
     [URL_FMT.format(i=i) for i in range(1, 11)],
->>>>>>> 66511bd4
     intro_title="Himawari Visible",
     intro_subtitle="10 Hours Loop",
     intro_pause=1,
@@ -153,19 +150,14 @@
   "https://www.ncei.noaa.gov/data/sea-surface-temperature-"
   "optimum-interpolation/v2.1/access/avhrr/201008/"
 )
+pattern = "oisst-avhrr-v02r01.*.nc"
 stream(
-<<<<<<< HEAD
     url,
-    np.linspace(-140, -150, 30),  # iterables; central longitude per frame (30 frames)
     renderer=plot,  # base stream kwargs
     uri="oisst.mp4",
-=======
-    "https://www.ncei.noaa.gov/data/sea-surface-temperature-optimum-interpolation/v2.1/access/avhrr/201008/",
-    "oisst.gif",
->>>>>>> 66511bd4
-    pattern="oisst-avhrr-v02r01.*.nc",  # Mp4Stream.from_url kwargs
+    pattern=pattern,  # Mp4Stream.from_url kwargs
     max_files=30,
-    renderer=plot,  # base stream kwargs
+    renderer=plot,  # renderer related kwargs
     renderer_iterables=[np.linspace(-140, -150, 30)],  # iterables; central longitude per frame (30 frames)
     renderer_kwargs=dict(cmap="RdBu_r", vmin=-5, vmax=5),  # renderer kwargs
     # cmap="RdBu_r", # renderer_kwargs can also be propagated for convenience
